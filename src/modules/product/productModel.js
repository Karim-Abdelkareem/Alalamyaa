// import mongoose from "mongoose";
// import slugify from "slugify";

// // Re-using existing localized string and slug schemas
// const localizedStringSchema = new mongoose.Schema(
//   {
//     en: {
//       type: String,
//       trim: true,
//       required: function () {
//         return !this.ar;
//       },
//     },
//     ar: {
//       type: String,
//       trim: true,
//       required: function () {
//         return !this.en;
//       },
//     },
//   },
//   { _id: false, strict: false }
// );

// const localizedSlugSchema = new mongoose.Schema(
//   {
//     en: {
//       type: String,
//       lowercase: true,
//       trim: true,
//       index: true,
//       unique: true,
//       sparse: true,
//     },
//     ar: {
//       type: String,
//       lowercase: true,
//       trim: true,
//       index: true,
//       unique: true,
//       sparse: true,
//     },
//   },
//   { _id: false, strict: false }
// );

// // --- MODIFIED: optionValueSchema to embed color details ---
// const optionValueSchema = new mongoose.Schema(
//   {
//     value: { type: localizedStringSchema, required: true }, // e.g., "Black - 128GB - 3GB RAM"
//     sku: { type: String, unique: true, index: true, sparse: true },

//     // Embedded Color Fields
//     colorName: { type: localizedStringSchema, trim: true }, // e.g., {en: "Natural Titanium", ar: "تيتانيوم طبيعي"}
//     colorHex: {
//       type: String,
//       trim: true,
//       match: /^#([A-Fa-f0-9]{6}|[A-Fa-f0-9]{3})$/,
//       required: function () {
//         // Required if colorName is provided and no swatch image is given
//         return !!this.colorName && !this.colorSwatchImage;
//       },
//     },
//     colorSwatchImage: {
//       type: String, // URL to a small image for complex colors/textures
//       trim: true,
//       required: function () {
//         // Required if colorName is provided and no hex code is given
//         return !!this.colorName && !this.colorHex;
//       },
//     },

//     storage: { type: String, trim: true },
//     ram: { type: String, trim: true },
//     price: { type: Number, required: true, min: 0 },
//     discount: { type: Number, default: 0, min: 0, max: 100 },
//     priceAfterDiscount: { type: Number, default: 0, min: 0 },
//     stock: { type: Number, required: true, min: 0 },
//     variantImages: [
//       {
//         url: { type: String, required: true },
//         altText: { type: localizedStringSchema, trim: true },
//       },
//     ],
//   },
//   { _id: false }
// );

// // Add a validation for embedded color: if colorName exists, one of hexCode or swatchImage must exist
// optionValueSchema.pre("validate", function (next) {
//   if (this.colorName && !this.colorHex && !this.colorSwatchImage) {
//     this.invalidate(
//       "colorHex",
//       "Either colorHex or colorSwatchImage must be provided if colorName is set."
//     );
//     this.invalidate(
//       "colorSwatchImage",
//       "Either colorHex or colorSwatchImage must be provided if colorName is set."
//     );
//   }
//   next();
// });

// const variantSchema = new mongoose.Schema(
//   {
//     name: { type: localizedStringSchema, required: true },
//     options: [optionValueSchema],
//   },
//   { _id: false }
// );

// const specificationSchema = new mongoose.Schema(
//   {
//     name: { type: localizedStringSchema, required: true },
//     value: { type: mongoose.Schema.Types.Mixed, required: true },
//     unit: { type: localizedStringSchema, trim: true },
//     isFilterable: { type: Boolean, default: false },
//   },
//   { _id: false }
// );

// const productSchema = new mongoose.Schema(
//   {
//     name: { type: localizedStringSchema, required: true },
//     slug: {
//       type: localizedSlugSchema,
//       unique: true,
//       index: true,
//       sparse: true,
//     },

//     shortDescription: {
//       type: localizedStringSchema,
//       trim: true,
//       maxlength: 500,
//     },
//     details: { type: localizedStringSchema, required: true },

//     images: [
//       {
//         url: { type: String, required: true },
//         altText: { type: localizedStringSchema, trim: true },
//         isFeatured: { type: Boolean, default: false },
//       },
//     ],

//     basePrice: { type: Number, required: true, min: 0 },
//     variants: [variantSchema],
//     specifications: [specificationSchema],

//     category: {
//       type: mongoose.Schema.Types.ObjectId,
//       ref: "Category",
//       required: true,
//       index: true,
//     },
//     subCategory: {
//       type: mongoose.Schema.Types.ObjectId,
//       ref: "Subcategory",
//       default: null,
//       index: true,
//     },
//     subSubcategory: {
//       type: mongoose.Schema.Types.ObjectId,
//       ref: "SubSubcategory",
//       default: null,
//       index: true,
//     },

//     brand: {
//       type: mongoose.Schema.Types.ObjectId,
//       ref: "Brand",
//       required: true,
//       index: true,
//     },

//     reviews: [{ type: mongoose.Schema.Types.ObjectId, ref: "Review" }],
//     averageRating: { type: Number, default: 0, min: 0, max: 5 },
//     numOfReviews: { type: Number, default: 0, min: 0 },

//     sold: { type: Number, default: 0, min: 0 },
//     views: { type: Number, default: 0 },

//     bestPriceAfterDiscount: { type: Number, default: 0, min: 0 },
//     totalStock: { type: Number, default: 0, min: 0 },

//     isFeatured: { type: Boolean, default: false },
//     isActive: { type: Boolean, default: true },
//     publishedAt: { type: Date, default: Date.now },
//   },
//   {
//     timestamps: true,
//   }
// );

// productSchema.pre("save", async function (next) {
//   if (this.isModified("name") || this.isNew) {
//     if (this.name.en && (!this.slug.en || this.isModified("name.en"))) {
//       this.slug.en = slugify(this.name.en, { lower: true, strict: true });
//     }
//     if (this.name.ar && (!this.slug.ar || this.isModified("name.ar"))) {
//       this.slug.ar = slugify(this.name.ar, { lower: true, strict: true });
//     }
//   }

//   if (this.variants && this.variants.length > 0) {
//     let allFinalPrices = [];
//     let cumulativeTotalStock = 0;

//     let brandCode = "GEN";
//     if (this.brand && (this.isNew || this.isModified("brand"))) {
//       const Brand = mongoose.model("Brand");
//       // Populate brand if it's an ObjectId and we need its name for SKU generation
//       const brandDoc = await Brand.findById(this.brand);
//       if (brandDoc && brandDoc.name && brandDoc.name.en) {
//         brandCode = brandDoc.name.en.slice(0, 3).toUpperCase();
//       }
//     } else if (
//       this._brandDoc &&
//       this._brandDoc.name &&
//       this._brandDoc.name.en
//     ) {
//       brandCode = this._brandDoc.name.en.slice(0, 3).toUpperCase();
//     }

//     const modelCode = this.name.en
//       ? this.name.en.replace(/\s+/g, "").slice(0, 5).toUpperCase()
//       : "PROD";

//     this.variants.forEach((variantType) => {
//       variantType.options.forEach((option, optIdx) => {
//         if (
//           !option.sku ||
//           this.isModified("name.en") ||
//           this.isModified("brand") ||
//           this.isNew
//         ) {
//           const variantTypeNameCode = variantType.name.en
//             ? variantType.name.en.slice(0, 3).toUpperCase()
//             : "VAR";
//           // --- MODIFIED: Use embedded colorName for SKU generation ---
//           const colorNameForSku = option.colorName
//             ? option.colorName.en
//             : "NCL"; // Use 'NCL' for No Color
//           const colorCode = colorNameForSku
//             .replace(/\s+/g, "")
//             .slice(0, 3)
//             .toUpperCase();

//           const storageCode = option.storage
//             ? option.storage.replace(/\s+/g, "").slice(0, 4).toUpperCase()
//             : "STR";
//           const ramCode = option.ram
//             ? option.ram.replace(/\s+/g, "").slice(0, 3).toUpperCase()
//             : "RAM";
//           option.sku = `${brandCode}-${modelCode}-${colorCode}-${storageCode}-${ramCode}-${optIdx}`;
//         }

//         const price = option.price;
//         const discount = option.discount || 0;
//         option.priceAfterDiscount =
//           discount > 0 ? +(price * (1 - discount / 100)).toFixed(2) : price;

//         allFinalPrices.push(option.priceAfterDiscount);
//         cumulativeTotalStock += option.stock;
//       });
//     });

//     let allBaseOptionPrices = [];
//     this.variants.forEach((variantType) => {
//       variantType.options.forEach((option) => {
//         allBaseOptionPrices.push(option.price);
//       });
//     });
//     this.basePrice =
//       allBaseOptionPrices.length > 0 ? Math.min(...allBaseOptionPrices) : 0;

//     this.bestPriceAfterDiscount =
//       allFinalPrices.length > 0 ? Math.min(...allFinalPrices) : 0;
//     this.totalStock = cumulativeTotalStock;
//   } else {
//     this.basePrice = 0;
//     this.bestPriceAfterDiscount = 0;
//     this.totalStock = 0;
//   }

//   next();
// });

// const Product = mongoose.model("Product", productSchema);
// export default Product;
import mongoose from "mongoose";
import slugify from "slugify";

<<<<<<< HEAD
const localizedStringSchema = new mongoose.Schema(
  {
    en: { type: String, trim: true, required: true },
    ar: { type: String, trim: true, required: true },
  },
  { _id: false, strict: false }
);

const localizedSlugSchema = new mongoose.Schema(
  {
    en: {
      type: String,
=======
// Re-using existing localized string and slug schemas
const localizedStringSchema = new mongoose.Schema(
  {
    en: {
      type: String,
      trim: true,
      required: function () {
        return !this.ar;
      },
    },
    ar: {
      type: String,
      trim: true,
      required: function () {
        return !this.en;
      },
    },
  },
  { _id: false, strict: false }
);

const localizedSlugSchema = new mongoose.Schema(
  {
    en: {
      type: String,
>>>>>>> 56f2c184
      lowercase: true,
      trim: true,
      index: true,
      unique: true,
      sparse: true,
    },
    ar: {
      type: String,
      lowercase: true,
      trim: true,
      index: true,
      unique: true,
      sparse: true,
    },
  },
  { _id: false, strict: false }
);

<<<<<<< HEAD
const optionValueSchema = new mongoose.Schema(
  {
    value: { type: localizedStringSchema, required: true },
    // sku: { type: String, index: true },
    sku: { type: String, unique: true, index: true, sparse: true },
    colorName: { type: localizedStringSchema, trim: true },
=======
// --- MODIFIED: optionValueSchema to embed color details ---
const optionValueSchema = new mongoose.Schema(
  {
    value: { type: localizedStringSchema, required: true }, // e.g., "Black - 128GB - 3GB RAM"
    sku: { type: String, unique: true, index: true, sparse: true },

    // Embedded Color Fields
    colorName: { type: localizedStringSchema, trim: true }, // e.g., {en: "Natural Titanium", ar: "تيتانيوم طبيعي"}
>>>>>>> 56f2c184
    colorHex: {
      type: String,
      trim: true,
      match: /^#([A-Fa-f0-9]{6}|[A-Fa-f0-9]{3})$/,
      required: function () {
<<<<<<< HEAD
        return !!this.colorName && !this.colorSwatchImage;
      },
    },
    // ADDED: colorSwatchImage field
    colorSwatchImage: {
      type: String,
      trim: true,
      required: function () {
        return !!this.colorName && !this.colorHex;
      },
    },
=======
        // Required if colorName is provided and no swatch image is given
        return !!this.colorName && !this.colorSwatchImage;
      },
    },
    colorSwatchImage: {
      type: String, // URL to a small image for complex colors/textures
      trim: true,
      required: function () {
        // Required if colorName is provided and no hex code is given
        return !!this.colorName && !this.colorHex;
      },
    },

>>>>>>> 56f2c184
    storage: { type: String, trim: true },
    ram: { type: String, trim: true },
    price: { type: Number, required: true, min: 0 },
    discount: { type: Number, default: 0, min: 0, max: 100 },
    priceAfterDiscount: { type: Number, default: 0, min: 0 },
    stock: { type: Number, required: true, min: 0 },
    variantImages: [
      {
        url: { type: String, required: true },
        altText: { type: localizedStringSchema, trim: true },
<<<<<<< HEAD
        // ADDED: public_id for cloudinary
        public_id: { type: String, trim: true },
=======
>>>>>>> 56f2c184
      },
    ],
  },
  { _id: false }
);

// Add a validation for embedded color: if colorName exists, one of hexCode or swatchImage must exist
optionValueSchema.pre("validate", function (next) {
  if (this.colorName && !this.colorHex && !this.colorSwatchImage) {
    this.invalidate(
      "colorHex",
      "Either colorHex or colorSwatchImage must be provided if colorName is set."
    );
    this.invalidate(
      "colorSwatchImage",
      "Either colorHex or colorSwatchImage must be provided if colorName is set."
    );
  }
  next();
});

const variantSchema = new mongoose.Schema(
  {
    name: { type: localizedStringSchema, required: true },
    options: [optionValueSchema],
<<<<<<< HEAD
=======
  },
  { _id: false }
);

const specificationSchema = new mongoose.Schema(
  {
    name: { type: localizedStringSchema, required: true },
    value: { type: mongoose.Schema.Types.Mixed, required: true },
    unit: { type: localizedStringSchema, trim: true },
    isFilterable: { type: Boolean, default: false },
>>>>>>> 56f2c184
  },
  { _id: false }
);

const specificationSchema = new mongoose.Schema(
  {
    name: { type: localizedStringSchema, required: true },
<<<<<<< HEAD
    value: { type: mongoose.Schema.Types.Mixed, required: true },
    unit: {
      en: { type: String, trim: true, default: "" },
      ar: { type: String, trim: true, default: "" },
    },
    isFilterable: { type: Boolean, default: false },
  },
  { _id: false }
);

const productSchema = new mongoose.Schema(
  {
    name: { type: localizedStringSchema, required: true },
    slug: {
      type: localizedSlugSchema,
      unique: true,
      index: true,
      sparse: true,
    },
    shortDescription: {
      type: localizedStringSchema,
      trim: true,
      maxlength: 500,
    },
    details: { type: localizedStringSchema, required: true },
=======
    slug: {
      type: localizedSlugSchema,
      unique: true,
      index: true,
      sparse: true,
    },

    shortDescription: {
      type: localizedStringSchema,
      trim: true,
      maxlength: 500,
    },
    details: { type: localizedStringSchema, required: true },

>>>>>>> 56f2c184
    images: [
      {
        url: { type: String, required: true },
        altText: { type: localizedStringSchema, trim: true },
        isFeatured: { type: Boolean, default: false },
<<<<<<< HEAD
        // ADDED: public_id for cloudinary
        public_id: { type: String, trim: true },
      },
    ],
    basePrice: { type: Number, required: true, min: 0 },
    variants: [variantSchema],
    specifications: [specificationSchema],
=======
      },
    ],

    basePrice: { type: Number, required: true, min: 0 },
    variants: [variantSchema],
    specifications: [specificationSchema],

>>>>>>> 56f2c184
    category: {
      type: mongoose.Schema.Types.ObjectId,
      ref: "Category",
      required: true,
      index: true,
    },
    subCategory: {
      type: mongoose.Schema.Types.ObjectId,
      ref: "Subcategory",
      default: null,
      index: true,
    },
    subSubcategory: {
      type: mongoose.Schema.Types.ObjectId,
      ref: "SubSubcategory",
      default: null,
      index: true,
<<<<<<< HEAD
    },
    brand: {
      type: mongoose.Schema.Types.ObjectId,
      ref: "Brand",
      required: true,
      index: true,
    },
    reviews: [{ type: mongoose.Schema.Types.ObjectId, ref: "Review" }],
    averageRating: { type: Number, default: 0, min: 0, max: 5 },
    numOfReviews: { type: Number, default: 0, min: 0 },
    sold: { type: Number, default: 0, min: 0 },
    views: { type: Number, default: 0 },
    bestPriceAfterDiscount: { type: Number, default: 0, min: 0 },
    totalStock: { type: Number, default: 0, min: 0 },
=======
    },

    brand: {
      type: mongoose.Schema.Types.ObjectId,
      ref: "Brand",
      required: true,
      index: true,
    },

    reviews: [{ type: mongoose.Schema.Types.ObjectId, ref: "Review" }],
    averageRating: { type: Number, default: 0, min: 0, max: 5 },
    numOfReviews: { type: Number, default: 0, min: 0 },

    sold: { type: Number, default: 0, min: 0 },
    views: { type: Number, default: 0 },

    bestPriceAfterDiscount: { type: Number, default: 0, min: 0 },
    totalStock: { type: Number, default: 0, min: 0 },

>>>>>>> 56f2c184
    isFeatured: { type: Boolean, default: false },
    isActive: { type: Boolean, default: true },
    publishedAt: { type: Date, default: Date.now },
  },
  { timestamps: true }
);

<<<<<<< HEAD
// ... rest of the model remains unchanged ...

productSchema.pre("save", async function (next) {
  if (!this.slug || typeof this.slug !== "object") {
    this.slug = {};
  }
  if (this.isModified("name") || this.isNew) {
    if (this.name.en) {
      this.slug.en = slugify(this.name.en, { lower: true, strict: true });
    }
    if (this.name.ar) {
=======
productSchema.pre("save", async function (next) {
  if (this.isModified("name") || this.isNew) {
    if (this.name.en && (!this.slug.en || this.isModified("name.en"))) {
      this.slug.en = slugify(this.name.en, { lower: true, strict: true });
    }
    if (this.name.ar && (!this.slug.ar || this.isModified("name.ar"))) {
>>>>>>> 56f2c184
      this.slug.ar = slugify(this.name.ar, { lower: true, strict: true });
    }
  }

<<<<<<< HEAD
  if (this.variants?.length > 0) {
    let allFinalPrices = [];
    let cumulativeTotalStock = 0;
    let brandCode = "GEN";

    if (this.brand && (this.isNew || this.isModified("brand"))) {
      const Brand = mongoose.model("Brand");
      const brandDoc = await Brand.findById(this.brand);
      if (brandDoc?.name?.en) {
        brandCode = brandDoc.name.en.slice(0, 3).toUpperCase();
      }
    } else if (this._brandDoc?.name?.en) {
      brandCode = this._brandDoc.name.en.slice(0, 3).toUpperCase();
    }

    // Generate a unique identifier for this product
    const uniqueId = this._id
      ? this._id.toString().slice(-6)
      : Date.now().toString(36).slice(-6);

    this.variants.forEach((variantType, varIdx) => {
      variantType.options.forEach((option, optIdx) => {
        // Always generate SKU if it doesn't exist
        if (!option.sku) {
          const variantTypeNameCode = variantType.name.en
            ? variantType.name.en.replace(/\s+/g, "").slice(0, 3).toUpperCase()
            : "VAR";

          const colorCode = option.colorName?.en
            ? option.colorName.en.replace(/\s+/g, "").slice(0, 3).toUpperCase()
            : "NCL";

          const storageCode = option.storage
            ? option.storage.replace(/\s+/g, "").slice(0, 4).toUpperCase()
            : "STR";

          const ramCode = option.ram
            ? option.ram.replace(/\s+/g, "").slice(0, 3).toUpperCase()
            : "RAM";

          // Add unique product identifier to prevent duplicates
          option.sku = `${brandCode}-${uniqueId}-${colorCode}-${storageCode}-${ramCode}-${varIdx}-${optIdx}`;
        }
        const price = option.price;
        const discount = option.discount || 0;
        option.priceAfterDiscount =
          discount > 0 ? +(price * (1 - discount / 100)).toFixed(2) : price;

        allFinalPrices.push(option.priceAfterDiscount);
        cumulativeTotalStock += option.stock;
=======
  if (this.variants && this.variants.length > 0) {
    let allFinalPrices = [];
    let cumulativeTotalStock = 0;

    let brandCode = "GEN";
    if (this.brand && (this.isNew || this.isModified("brand"))) {
      const Brand = mongoose.model("Brand");
      // Populate brand if it's an ObjectId and we need its name for SKU generation
      const brandDoc = await Brand.findById(this.brand);
      if (brandDoc && brandDoc.name && brandDoc.name.en) {
        brandCode = brandDoc.name.en.slice(0, 3).toUpperCase();
      }
    } else if (
      this._brandDoc &&
      this._brandDoc.name &&
      this._brandDoc.name.en
    ) {
      brandCode = this._brandDoc.name.en.slice(0, 3).toUpperCase();
    }

    const modelCode = this.name.en
      ? this.name.en.replace(/\s+/g, "").slice(0, 5).toUpperCase()
      : "PROD";

    this.variants.forEach((variantType) => {
      variantType.options.forEach((option, optIdx) => {
        if (
          !option.sku ||
          this.isModified("name.en") ||
          this.isModified("brand") ||
          this.isNew
        ) {
          const variantTypeNameCode = variantType.name.en
            ? variantType.name.en.slice(0, 3).toUpperCase()
            : "VAR";
          // --- MODIFIED: Use embedded colorName for SKU generation ---
          const colorNameForSku = option.colorName
            ? option.colorName.en
            : "NCL"; // Use 'NCL' for No Color
          const colorCode = colorNameForSku
            .replace(/\s+/g, "")
            .slice(0, 3)
            .toUpperCase();

          const storageCode = option.storage
            ? option.storage.replace(/\s+/g, "").slice(0, 4).toUpperCase()
            : "STR";
          const ramCode = option.ram
            ? option.ram.replace(/\s+/g, "").slice(0, 3).toUpperCase()
            : "RAM";
          option.sku = `${brandCode}-${modelCode}-${colorCode}-${storageCode}-${ramCode}-${optIdx}`;
        }

        const price = option.price;
        const discount = option.discount || 0;
        option.priceAfterDiscount =
          discount > 0 ? +(price * (1 - discount / 100)).toFixed(2) : price;

        allFinalPrices.push(option.priceAfterDiscount);
        cumulativeTotalStock += option.stock;
      });
    });

    let allBaseOptionPrices = [];
    this.variants.forEach((variantType) => {
      variantType.options.forEach((option) => {
        allBaseOptionPrices.push(option.price);
>>>>>>> 56f2c184
      });
    });
    this.basePrice =
      allBaseOptionPrices.length > 0 ? Math.min(...allBaseOptionPrices) : 0;

<<<<<<< HEAD
    this.basePrice = Math.min(
      ...(this.variants.flatMap((vt) => vt.options.map((opt) => opt.price)) ||
        0)
    );
=======
    this.bestPriceAfterDiscount =
      allFinalPrices.length > 0 ? Math.min(...allFinalPrices) : 0;
    this.totalStock = cumulativeTotalStock;
  } else {
    this.basePrice = 0;
    this.bestPriceAfterDiscount = 0;
    this.totalStock = 0;
  }
>>>>>>> 56f2c184

    this.bestPriceAfterDiscount =
      allFinalPrices.length > 0 ? Math.min(...allFinalPrices) : 0;

    this.totalStock = cumulativeTotalStock;
  } else {
    this.basePrice = 0;
    this.bestPriceAfterDiscount = 0;
    this.totalStock = 0;
  }
  next();
});

const Product = mongoose.model("Product", productSchema);
export default Product;<|MERGE_RESOLUTION|>--- conflicted
+++ resolved
@@ -1,298 +1,6 @@
-// import mongoose from "mongoose";
-// import slugify from "slugify";
-
-// // Re-using existing localized string and slug schemas
-// const localizedStringSchema = new mongoose.Schema(
-//   {
-//     en: {
-//       type: String,
-//       trim: true,
-//       required: function () {
-//         return !this.ar;
-//       },
-//     },
-//     ar: {
-//       type: String,
-//       trim: true,
-//       required: function () {
-//         return !this.en;
-//       },
-//     },
-//   },
-//   { _id: false, strict: false }
-// );
-
-// const localizedSlugSchema = new mongoose.Schema(
-//   {
-//     en: {
-//       type: String,
-//       lowercase: true,
-//       trim: true,
-//       index: true,
-//       unique: true,
-//       sparse: true,
-//     },
-//     ar: {
-//       type: String,
-//       lowercase: true,
-//       trim: true,
-//       index: true,
-//       unique: true,
-//       sparse: true,
-//     },
-//   },
-//   { _id: false, strict: false }
-// );
-
-// // --- MODIFIED: optionValueSchema to embed color details ---
-// const optionValueSchema = new mongoose.Schema(
-//   {
-//     value: { type: localizedStringSchema, required: true }, // e.g., "Black - 128GB - 3GB RAM"
-//     sku: { type: String, unique: true, index: true, sparse: true },
-
-//     // Embedded Color Fields
-//     colorName: { type: localizedStringSchema, trim: true }, // e.g., {en: "Natural Titanium", ar: "تيتانيوم طبيعي"}
-//     colorHex: {
-//       type: String,
-//       trim: true,
-//       match: /^#([A-Fa-f0-9]{6}|[A-Fa-f0-9]{3})$/,
-//       required: function () {
-//         // Required if colorName is provided and no swatch image is given
-//         return !!this.colorName && !this.colorSwatchImage;
-//       },
-//     },
-//     colorSwatchImage: {
-//       type: String, // URL to a small image for complex colors/textures
-//       trim: true,
-//       required: function () {
-//         // Required if colorName is provided and no hex code is given
-//         return !!this.colorName && !this.colorHex;
-//       },
-//     },
-
-//     storage: { type: String, trim: true },
-//     ram: { type: String, trim: true },
-//     price: { type: Number, required: true, min: 0 },
-//     discount: { type: Number, default: 0, min: 0, max: 100 },
-//     priceAfterDiscount: { type: Number, default: 0, min: 0 },
-//     stock: { type: Number, required: true, min: 0 },
-//     variantImages: [
-//       {
-//         url: { type: String, required: true },
-//         altText: { type: localizedStringSchema, trim: true },
-//       },
-//     ],
-//   },
-//   { _id: false }
-// );
-
-// // Add a validation for embedded color: if colorName exists, one of hexCode or swatchImage must exist
-// optionValueSchema.pre("validate", function (next) {
-//   if (this.colorName && !this.colorHex && !this.colorSwatchImage) {
-//     this.invalidate(
-//       "colorHex",
-//       "Either colorHex or colorSwatchImage must be provided if colorName is set."
-//     );
-//     this.invalidate(
-//       "colorSwatchImage",
-//       "Either colorHex or colorSwatchImage must be provided if colorName is set."
-//     );
-//   }
-//   next();
-// });
-
-// const variantSchema = new mongoose.Schema(
-//   {
-//     name: { type: localizedStringSchema, required: true },
-//     options: [optionValueSchema],
-//   },
-//   { _id: false }
-// );
-
-// const specificationSchema = new mongoose.Schema(
-//   {
-//     name: { type: localizedStringSchema, required: true },
-//     value: { type: mongoose.Schema.Types.Mixed, required: true },
-//     unit: { type: localizedStringSchema, trim: true },
-//     isFilterable: { type: Boolean, default: false },
-//   },
-//   { _id: false }
-// );
-
-// const productSchema = new mongoose.Schema(
-//   {
-//     name: { type: localizedStringSchema, required: true },
-//     slug: {
-//       type: localizedSlugSchema,
-//       unique: true,
-//       index: true,
-//       sparse: true,
-//     },
-
-//     shortDescription: {
-//       type: localizedStringSchema,
-//       trim: true,
-//       maxlength: 500,
-//     },
-//     details: { type: localizedStringSchema, required: true },
-
-//     images: [
-//       {
-//         url: { type: String, required: true },
-//         altText: { type: localizedStringSchema, trim: true },
-//         isFeatured: { type: Boolean, default: false },
-//       },
-//     ],
-
-//     basePrice: { type: Number, required: true, min: 0 },
-//     variants: [variantSchema],
-//     specifications: [specificationSchema],
-
-//     category: {
-//       type: mongoose.Schema.Types.ObjectId,
-//       ref: "Category",
-//       required: true,
-//       index: true,
-//     },
-//     subCategory: {
-//       type: mongoose.Schema.Types.ObjectId,
-//       ref: "Subcategory",
-//       default: null,
-//       index: true,
-//     },
-//     subSubcategory: {
-//       type: mongoose.Schema.Types.ObjectId,
-//       ref: "SubSubcategory",
-//       default: null,
-//       index: true,
-//     },
-
-//     brand: {
-//       type: mongoose.Schema.Types.ObjectId,
-//       ref: "Brand",
-//       required: true,
-//       index: true,
-//     },
-
-//     reviews: [{ type: mongoose.Schema.Types.ObjectId, ref: "Review" }],
-//     averageRating: { type: Number, default: 0, min: 0, max: 5 },
-//     numOfReviews: { type: Number, default: 0, min: 0 },
-
-//     sold: { type: Number, default: 0, min: 0 },
-//     views: { type: Number, default: 0 },
-
-//     bestPriceAfterDiscount: { type: Number, default: 0, min: 0 },
-//     totalStock: { type: Number, default: 0, min: 0 },
-
-//     isFeatured: { type: Boolean, default: false },
-//     isActive: { type: Boolean, default: true },
-//     publishedAt: { type: Date, default: Date.now },
-//   },
-//   {
-//     timestamps: true,
-//   }
-// );
-
-// productSchema.pre("save", async function (next) {
-//   if (this.isModified("name") || this.isNew) {
-//     if (this.name.en && (!this.slug.en || this.isModified("name.en"))) {
-//       this.slug.en = slugify(this.name.en, { lower: true, strict: true });
-//     }
-//     if (this.name.ar && (!this.slug.ar || this.isModified("name.ar"))) {
-//       this.slug.ar = slugify(this.name.ar, { lower: true, strict: true });
-//     }
-//   }
-
-//   if (this.variants && this.variants.length > 0) {
-//     let allFinalPrices = [];
-//     let cumulativeTotalStock = 0;
-
-//     let brandCode = "GEN";
-//     if (this.brand && (this.isNew || this.isModified("brand"))) {
-//       const Brand = mongoose.model("Brand");
-//       // Populate brand if it's an ObjectId and we need its name for SKU generation
-//       const brandDoc = await Brand.findById(this.brand);
-//       if (brandDoc && brandDoc.name && brandDoc.name.en) {
-//         brandCode = brandDoc.name.en.slice(0, 3).toUpperCase();
-//       }
-//     } else if (
-//       this._brandDoc &&
-//       this._brandDoc.name &&
-//       this._brandDoc.name.en
-//     ) {
-//       brandCode = this._brandDoc.name.en.slice(0, 3).toUpperCase();
-//     }
-
-//     const modelCode = this.name.en
-//       ? this.name.en.replace(/\s+/g, "").slice(0, 5).toUpperCase()
-//       : "PROD";
-
-//     this.variants.forEach((variantType) => {
-//       variantType.options.forEach((option, optIdx) => {
-//         if (
-//           !option.sku ||
-//           this.isModified("name.en") ||
-//           this.isModified("brand") ||
-//           this.isNew
-//         ) {
-//           const variantTypeNameCode = variantType.name.en
-//             ? variantType.name.en.slice(0, 3).toUpperCase()
-//             : "VAR";
-//           // --- MODIFIED: Use embedded colorName for SKU generation ---
-//           const colorNameForSku = option.colorName
-//             ? option.colorName.en
-//             : "NCL"; // Use 'NCL' for No Color
-//           const colorCode = colorNameForSku
-//             .replace(/\s+/g, "")
-//             .slice(0, 3)
-//             .toUpperCase();
-
-//           const storageCode = option.storage
-//             ? option.storage.replace(/\s+/g, "").slice(0, 4).toUpperCase()
-//             : "STR";
-//           const ramCode = option.ram
-//             ? option.ram.replace(/\s+/g, "").slice(0, 3).toUpperCase()
-//             : "RAM";
-//           option.sku = `${brandCode}-${modelCode}-${colorCode}-${storageCode}-${ramCode}-${optIdx}`;
-//         }
-
-//         const price = option.price;
-//         const discount = option.discount || 0;
-//         option.priceAfterDiscount =
-//           discount > 0 ? +(price * (1 - discount / 100)).toFixed(2) : price;
-
-//         allFinalPrices.push(option.priceAfterDiscount);
-//         cumulativeTotalStock += option.stock;
-//       });
-//     });
-
-//     let allBaseOptionPrices = [];
-//     this.variants.forEach((variantType) => {
-//       variantType.options.forEach((option) => {
-//         allBaseOptionPrices.push(option.price);
-//       });
-//     });
-//     this.basePrice =
-//       allBaseOptionPrices.length > 0 ? Math.min(...allBaseOptionPrices) : 0;
-
-//     this.bestPriceAfterDiscount =
-//       allFinalPrices.length > 0 ? Math.min(...allFinalPrices) : 0;
-//     this.totalStock = cumulativeTotalStock;
-//   } else {
-//     this.basePrice = 0;
-//     this.bestPriceAfterDiscount = 0;
-//     this.totalStock = 0;
-//   }
-
-//   next();
-// });
-
-// const Product = mongoose.model("Product", productSchema);
-// export default Product;
 import mongoose from "mongoose";
 import slugify from "slugify";
 
-<<<<<<< HEAD
 const localizedStringSchema = new mongoose.Schema(
   {
     en: { type: String, trim: true, required: true },
@@ -305,33 +13,6 @@
   {
     en: {
       type: String,
-=======
-// Re-using existing localized string and slug schemas
-const localizedStringSchema = new mongoose.Schema(
-  {
-    en: {
-      type: String,
-      trim: true,
-      required: function () {
-        return !this.ar;
-      },
-    },
-    ar: {
-      type: String,
-      trim: true,
-      required: function () {
-        return !this.en;
-      },
-    },
-  },
-  { _id: false, strict: false }
-);
-
-const localizedSlugSchema = new mongoose.Schema(
-  {
-    en: {
-      type: String,
->>>>>>> 56f2c184
       lowercase: true,
       trim: true,
       index: true,
@@ -350,29 +31,17 @@
   { _id: false, strict: false }
 );
 
-<<<<<<< HEAD
 const optionValueSchema = new mongoose.Schema(
   {
     value: { type: localizedStringSchema, required: true },
     // sku: { type: String, index: true },
     sku: { type: String, unique: true, index: true, sparse: true },
     colorName: { type: localizedStringSchema, trim: true },
-=======
-// --- MODIFIED: optionValueSchema to embed color details ---
-const optionValueSchema = new mongoose.Schema(
-  {
-    value: { type: localizedStringSchema, required: true }, // e.g., "Black - 128GB - 3GB RAM"
-    sku: { type: String, unique: true, index: true, sparse: true },
-
-    // Embedded Color Fields
-    colorName: { type: localizedStringSchema, trim: true }, // e.g., {en: "Natural Titanium", ar: "تيتانيوم طبيعي"}
->>>>>>> 56f2c184
     colorHex: {
       type: String,
       trim: true,
       match: /^#([A-Fa-f0-9]{6}|[A-Fa-f0-9]{3})$/,
       required: function () {
-<<<<<<< HEAD
         return !!this.colorName && !this.colorSwatchImage;
       },
     },
@@ -384,21 +53,6 @@
         return !!this.colorName && !this.colorHex;
       },
     },
-=======
-        // Required if colorName is provided and no swatch image is given
-        return !!this.colorName && !this.colorSwatchImage;
-      },
-    },
-    colorSwatchImage: {
-      type: String, // URL to a small image for complex colors/textures
-      trim: true,
-      required: function () {
-        // Required if colorName is provided and no hex code is given
-        return !!this.colorName && !this.colorHex;
-      },
-    },
-
->>>>>>> 56f2c184
     storage: { type: String, trim: true },
     ram: { type: String, trim: true },
     price: { type: Number, required: true, min: 0 },
@@ -409,11 +63,8 @@
       {
         url: { type: String, required: true },
         altText: { type: localizedStringSchema, trim: true },
-<<<<<<< HEAD
         // ADDED: public_id for cloudinary
         public_id: { type: String, trim: true },
-=======
->>>>>>> 56f2c184
       },
     ],
   },
@@ -439,8 +90,6 @@
   {
     name: { type: localizedStringSchema, required: true },
     options: [optionValueSchema],
-<<<<<<< HEAD
-=======
   },
   { _id: false }
 );
@@ -448,18 +97,6 @@
 const specificationSchema = new mongoose.Schema(
   {
     name: { type: localizedStringSchema, required: true },
-    value: { type: mongoose.Schema.Types.Mixed, required: true },
-    unit: { type: localizedStringSchema, trim: true },
-    isFilterable: { type: Boolean, default: false },
->>>>>>> 56f2c184
-  },
-  { _id: false }
-);
-
-const specificationSchema = new mongoose.Schema(
-  {
-    name: { type: localizedStringSchema, required: true },
-<<<<<<< HEAD
     value: { type: mongoose.Schema.Types.Mixed, required: true },
     unit: {
       en: { type: String, trim: true, default: "" },
@@ -485,28 +122,11 @@
       maxlength: 500,
     },
     details: { type: localizedStringSchema, required: true },
-=======
-    slug: {
-      type: localizedSlugSchema,
-      unique: true,
-      index: true,
-      sparse: true,
-    },
-
-    shortDescription: {
-      type: localizedStringSchema,
-      trim: true,
-      maxlength: 500,
-    },
-    details: { type: localizedStringSchema, required: true },
-
->>>>>>> 56f2c184
     images: [
       {
         url: { type: String, required: true },
         altText: { type: localizedStringSchema, trim: true },
         isFeatured: { type: Boolean, default: false },
-<<<<<<< HEAD
         // ADDED: public_id for cloudinary
         public_id: { type: String, trim: true },
       },
@@ -514,15 +134,6 @@
     basePrice: { type: Number, required: true, min: 0 },
     variants: [variantSchema],
     specifications: [specificationSchema],
-=======
-      },
-    ],
-
-    basePrice: { type: Number, required: true, min: 0 },
-    variants: [variantSchema],
-    specifications: [specificationSchema],
-
->>>>>>> 56f2c184
     category: {
       type: mongoose.Schema.Types.ObjectId,
       ref: "Category",
@@ -540,7 +151,6 @@
       ref: "SubSubcategory",
       default: null,
       index: true,
-<<<<<<< HEAD
     },
     brand: {
       type: mongoose.Schema.Types.ObjectId,
@@ -555,27 +165,6 @@
     views: { type: Number, default: 0 },
     bestPriceAfterDiscount: { type: Number, default: 0, min: 0 },
     totalStock: { type: Number, default: 0, min: 0 },
-=======
-    },
-
-    brand: {
-      type: mongoose.Schema.Types.ObjectId,
-      ref: "Brand",
-      required: true,
-      index: true,
-    },
-
-    reviews: [{ type: mongoose.Schema.Types.ObjectId, ref: "Review" }],
-    averageRating: { type: Number, default: 0, min: 0, max: 5 },
-    numOfReviews: { type: Number, default: 0, min: 0 },
-
-    sold: { type: Number, default: 0, min: 0 },
-    views: { type: Number, default: 0 },
-
-    bestPriceAfterDiscount: { type: Number, default: 0, min: 0 },
-    totalStock: { type: Number, default: 0, min: 0 },
-
->>>>>>> 56f2c184
     isFeatured: { type: Boolean, default: false },
     isActive: { type: Boolean, default: true },
     publishedAt: { type: Date, default: Date.now },
@@ -583,7 +172,6 @@
   { timestamps: true }
 );
 
-<<<<<<< HEAD
 // ... rest of the model remains unchanged ...
 
 productSchema.pre("save", async function (next) {
@@ -595,19 +183,10 @@
       this.slug.en = slugify(this.name.en, { lower: true, strict: true });
     }
     if (this.name.ar) {
-=======
-productSchema.pre("save", async function (next) {
-  if (this.isModified("name") || this.isNew) {
-    if (this.name.en && (!this.slug.en || this.isModified("name.en"))) {
-      this.slug.en = slugify(this.name.en, { lower: true, strict: true });
-    }
-    if (this.name.ar && (!this.slug.ar || this.isModified("name.ar"))) {
->>>>>>> 56f2c184
       this.slug.ar = slugify(this.name.ar, { lower: true, strict: true });
     }
   }
 
-<<<<<<< HEAD
   if (this.variants?.length > 0) {
     let allFinalPrices = [];
     let cumulativeTotalStock = 0;
@@ -658,105 +237,23 @@
 
         allFinalPrices.push(option.priceAfterDiscount);
         cumulativeTotalStock += option.stock;
-=======
-  if (this.variants && this.variants.length > 0) {
-    let allFinalPrices = [];
-    let cumulativeTotalStock = 0;
-
-    let brandCode = "GEN";
-    if (this.brand && (this.isNew || this.isModified("brand"))) {
-      const Brand = mongoose.model("Brand");
-      // Populate brand if it's an ObjectId and we need its name for SKU generation
-      const brandDoc = await Brand.findById(this.brand);
-      if (brandDoc && brandDoc.name && brandDoc.name.en) {
-        brandCode = brandDoc.name.en.slice(0, 3).toUpperCase();
-      }
-    } else if (
-      this._brandDoc &&
-      this._brandDoc.name &&
-      this._brandDoc.name.en
-    ) {
-      brandCode = this._brandDoc.name.en.slice(0, 3).toUpperCase();
-    }
-
-    const modelCode = this.name.en
-      ? this.name.en.replace(/\s+/g, "").slice(0, 5).toUpperCase()
-      : "PROD";
-
-    this.variants.forEach((variantType) => {
-      variantType.options.forEach((option, optIdx) => {
-        if (
-          !option.sku ||
-          this.isModified("name.en") ||
-          this.isModified("brand") ||
-          this.isNew
-        ) {
-          const variantTypeNameCode = variantType.name.en
-            ? variantType.name.en.slice(0, 3).toUpperCase()
-            : "VAR";
-          // --- MODIFIED: Use embedded colorName for SKU generation ---
-          const colorNameForSku = option.colorName
-            ? option.colorName.en
-            : "NCL"; // Use 'NCL' for No Color
-          const colorCode = colorNameForSku
-            .replace(/\s+/g, "")
-            .slice(0, 3)
-            .toUpperCase();
-
-          const storageCode = option.storage
-            ? option.storage.replace(/\s+/g, "").slice(0, 4).toUpperCase()
-            : "STR";
-          const ramCode = option.ram
-            ? option.ram.replace(/\s+/g, "").slice(0, 3).toUpperCase()
-            : "RAM";
-          option.sku = `${brandCode}-${modelCode}-${colorCode}-${storageCode}-${ramCode}-${optIdx}`;
-        }
-
-        const price = option.price;
-        const discount = option.discount || 0;
-        option.priceAfterDiscount =
-          discount > 0 ? +(price * (1 - discount / 100)).toFixed(2) : price;
-
-        allFinalPrices.push(option.priceAfterDiscount);
-        cumulativeTotalStock += option.stock;
       });
     });
 
-    let allBaseOptionPrices = [];
-    this.variants.forEach((variantType) => {
-      variantType.options.forEach((option) => {
-        allBaseOptionPrices.push(option.price);
->>>>>>> 56f2c184
-      });
-    });
-    this.basePrice =
-      allBaseOptionPrices.length > 0 ? Math.min(...allBaseOptionPrices) : 0;
-
-<<<<<<< HEAD
     this.basePrice = Math.min(
       ...(this.variants.flatMap((vt) => vt.options.map((opt) => opt.price)) ||
         0)
     );
-=======
+
     this.bestPriceAfterDiscount =
       allFinalPrices.length > 0 ? Math.min(...allFinalPrices) : 0;
+
     this.totalStock = cumulativeTotalStock;
   } else {
     this.basePrice = 0;
     this.bestPriceAfterDiscount = 0;
     this.totalStock = 0;
   }
->>>>>>> 56f2c184
-
-    this.bestPriceAfterDiscount =
-      allFinalPrices.length > 0 ? Math.min(...allFinalPrices) : 0;
-
-    this.totalStock = cumulativeTotalStock;
-  } else {
-    this.basePrice = 0;
-    this.bestPriceAfterDiscount = 0;
-    this.totalStock = 0;
-  }
   next();
 });
 
