--- conflicted
+++ resolved
@@ -1,60 +1,36 @@
-import express from "express";
-import {
-  createOrder,
-  getUserOrders,
-  getOrderById,
-  updateOrderToPaid,
-  updateOrderToDelivered,
-  getAllOrders,
-  updateOrderStatus,
-  cancelOrder,
-  deleteOrder,
-} from "./orderController.js";
-import { protect, restrictTo } from "../../middleware/authorization.js";
-
-const router = express.Router();
-
-// All routes require authentication
-router.use(protect);
-<<<<<<< HEAD
-
-// IMPORTANT: Specific routes must come BEFORE parameterized routes
-// Admin route for getting all orders - MUST be before /:id routes
-router.route("/all")
-  .get(restrictTo("admin"), getAllOrders);
-
-// User routes
-router.route("/")
-  .get(getUserOrders)
-  .post(createOrder);
-
-// Specific action routes - these must come before the generic /:id route
-router.route("/:id/pay")
-  .patch(updateOrderToPaid);
-=======
-
-// User routes
-router.route("/").get(getUserOrders).post(createOrder);
-
-router.route("/:id").get(getOrderById).delete(restrictTo("admin"), deleteOrder);
-
-router.route("/:id/pay").patch(updateOrderToPaid);
->>>>>>> ae71c10f
-
-router.route("/:id/deliver").patch(restrictTo("admin"), updateOrderToDelivered);
-
-router.route("/:id/status").patch(restrictTo("admin"), updateOrderStatus);
-
-router.route("/:id/cancel").patch(cancelOrder);
-
-<<<<<<< HEAD
-// Generic /:id route - MUST come last among parameterized routes
-router.route("/:id")
-  .get(getOrderById)
-  .delete(restrictTo("admin"), deleteOrder);
-=======
-// Admin routes
-router.route("/all").get(restrictTo("admin"), getAllOrders);
->>>>>>> ae71c10f
-
-export default router;
+import express from "express";
+import {
+  createOrder,
+  getUserOrders,
+  getOrderById,
+  updateOrderToPaid,
+  updateOrderToDelivered,
+  getAllOrders,
+  updateOrderStatus,
+  cancelOrder,
+  deleteOrder,
+} from "./orderController.js";
+import { protect, restrictTo } from "../../middleware/authorization.js";
+
+const router = express.Router();
+
+// All routes require authentication
+router.use(protect);
+
+// User routes
+router.route("/").get(getUserOrders).post(createOrder);
+
+router.route("/:id").get(getOrderById).delete(restrictTo("admin"), deleteOrder);
+
+router.route("/:id/pay").patch(updateOrderToPaid);
+
+router.route("/:id/deliver").patch(restrictTo("admin"), updateOrderToDelivered);
+
+router.route("/:id/status").patch(restrictTo("admin"), updateOrderStatus);
+
+router.route("/:id/cancel").patch(cancelOrder);
+
+// Admin routes
+router.route("/all").get(restrictTo("admin"), getAllOrders);
+
+export default router;